--- conflicted
+++ resolved
@@ -185,19 +185,6 @@
         "region":{"shape":"String"},
         "endpointOverride":{"shape":"String"},
         "useExecutionRole":{"shape":"Boolean"}
-<<<<<<< HEAD
-      }
-    },
-    "ElasticNetworkInterface":{
-      "type":"structure",
-      "members":{
-        "macAddress":{"shape":"String"},
-        "attachmentArn":{"shape":"String"},
-        "ec2Id":{"shape":"String"},
-        "ipv4Addresses":{"shape":"IPv4AddressList"},
-        "ipv6Addresses":{"shape":"IPv6AddressList"}
-=======
->>>>>>> 3ee48b99
       }
     },
     "ElasticNetworkInterface":{
@@ -426,13 +413,9 @@
         "volumes":{"shape":"VolumeList"},
         "roleCredentials":{"shape":"IAMRoleCredentials"},
         "executionRoleCredentials":{"shape":"IAMRoleCredentials"},
-<<<<<<< HEAD
-        "elasticNetworkInterfaces":{"shape":"ElasticNetworkInterfaceList"}
-=======
         "elasticNetworkInterfaces":{"shape":"ElasticNetworkInterfaceList"},
         "cpu":{"shape":"Double"},
         "memory":{"shape":"Integer"}
->>>>>>> 3ee48b99
       }
     },
     "TaskList":{
