--- conflicted
+++ resolved
@@ -407,13 +407,8 @@
 	event := api.ContainerStateChange{
 		TaskArn:       task.Arn,
 		ContainerName: cont.Name,
-<<<<<<< HEAD
 		Status:        contKnownStatus.BackendStatus(cont.GetSteadyStateStatus()),
-		ExitCode:      cont.KnownExitCode,
-=======
-		Status:        contKnownStatus,
 		ExitCode:      cont.GetKnownExitCode(),
->>>>>>> 6fdad7e1
 		PortBindings:  cont.KnownPortBindings,
 		Reason:        reason,
 		Container:     cont,
