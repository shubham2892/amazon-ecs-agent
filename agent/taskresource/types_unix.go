// +build linux

// Copyright 2017-2018 Amazon.com, Inc. or its affiliates. All Rights Reserved.
//
// Licensed under the Apache License, Version 2.0 (the "License"). You may
// not use this file except in compliance with the License. A copy of the
// License is located at
//
//	http://aws.amazon.com/apache2.0/
//
// or in the "license" file accompanying this file. This file is distributed
// on an "AS IS" BASIS, WITHOUT WARRANTIES OR CONDITIONS OF ANY KIND, either
// express or implied. See the License for the specific language governing
// permissions and limitations under the License.

package taskresource

import (
	"context"

	"github.com/aws/amazon-ecs-agent/agent/dockerclient/dockerapi"
	cgroup "github.com/aws/amazon-ecs-agent/agent/taskresource/cgroup/control"
)

// ResourceFields is the list of fields required for creation of task resources
// obtained from engine
type ResourceFields struct {
<<<<<<< HEAD
	Control      cgroup.Control
	IOUtil       ioutilwrapper.IOUtil
	Ctx          context.Context
	DockerClient dockerapi.DockerClient
=======
	Control cgroup.Control
	*ResourceFieldsCommon
>>>>>>> 93367af6
}<|MERGE_RESOLUTION|>--- conflicted
+++ resolved
@@ -25,13 +25,8 @@
 // ResourceFields is the list of fields required for creation of task resources
 // obtained from engine
 type ResourceFields struct {
-<<<<<<< HEAD
-	Control      cgroup.Control
-	IOUtil       ioutilwrapper.IOUtil
+	Control cgroup.Control
+	*ResourceFieldsCommon
 	Ctx          context.Context
 	DockerClient dockerapi.DockerClient
-=======
-	Control cgroup.Control
-	*ResourceFieldsCommon
->>>>>>> 93367af6
 }