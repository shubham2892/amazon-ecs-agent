// +build unit

// Copyright 2014-2018 Amazon.com, Inc. or its affiliates. All Rights Reserved.
//
// Licensed under the Apache License, Version 2.0 (the "License"). You may
// not use this file except in compliance with the License. A copy of the
// License is located at
//
//	http://aws.amazon.com/apache2.0/
//
// or in the "license" file accompanying this file. This file is distributed
// on an "AS IS" BASIS, WITHOUT WARRANTIES OR CONDITIONS OF ANY KIND, either
// express or implied. See the License for the specific language governing
// permissions and limitations under the License.

package container

import (
	"fmt"
	"reflect"
	"testing"
	"time"

	apicontainerstatus "github.com/aws/amazon-ecs-agent/agent/api/container/status"
	resourcestatus "github.com/aws/amazon-ecs-agent/agent/taskresource/status"

	"github.com/aws/amazon-ecs-agent/agent/utils"
	dockercontainer "github.com/docker/docker/api/types/container"
	"github.com/stretchr/testify/assert"
)

type configPair struct {
	Container  *Container
	Config     *dockercontainer.Config
	HostConfig *dockercontainer.HostConfig
}

func (pair configPair) Equal() bool {
	conf := pair.Config
	cont := pair.Container
	hostConf := pair.HostConfig

	if (hostConf.Memory / 1024 / 1024) != int64(cont.Memory) {
		return false
	}
	if hostConf.CPUShares != int64(cont.CPU) {
		return false
	}
	if conf.Image != cont.Image {
		return false
	}
	if cont.EntryPoint == nil && !utils.StrSliceEqual(conf.Entrypoint, []string{}) {
		return false
	}
	if cont.EntryPoint != nil && !utils.StrSliceEqual(conf.Entrypoint, *cont.EntryPoint) {
		return false
	}
	if !utils.StrSliceEqual(cont.Command, conf.Cmd) {
		return false
	}
	// TODO, Volumes, VolumesFrom, ExposedPorts

	return true
}

func TestGetSteadyStateStatusReturnsRunningByDefault(t *testing.T) {
	container := &Container{}
	assert.Equal(t, container.GetSteadyStateStatus(), apicontainerstatus.ContainerRunning)
}

func TestIsKnownSteadyState(t *testing.T) {
	// This creates a container with `iota` ContainerStatus (NONE)
	container := &Container{}
	assert.False(t, container.IsKnownSteadyState())
	// Transition container to PULLED, still not in steady state
	container.SetKnownStatus(apicontainerstatus.ContainerPulled)
	assert.False(t, container.IsKnownSteadyState())
	// Transition container to CREATED, still not in steady state
	container.SetKnownStatus(apicontainerstatus.ContainerCreated)
	assert.False(t, container.IsKnownSteadyState())
	// Transition container to RUNNING, now we're in steady state
	container.SetKnownStatus(apicontainerstatus.ContainerRunning)
	assert.True(t, container.IsKnownSteadyState())
	// Now, set steady state to RESOURCES_PROVISIONED
	resourcesProvisioned := apicontainerstatus.ContainerResourcesProvisioned
	container.SteadyStateStatusUnsafe = &resourcesProvisioned
	// Container is not in steady state anymore
	assert.False(t, container.IsKnownSteadyState())
	// Transition container to RESOURCES_PROVISIONED, we're in
	// steady state again
	container.SetKnownStatus(apicontainerstatus.ContainerResourcesProvisioned)
	assert.True(t, container.IsKnownSteadyState())
}

func TestGetNextStateProgression(t *testing.T) {
	// This creates a container with `iota` ContainerStatus (NONE)
	container := &Container{}
	// NONE should transition to PULLED
	assert.Equal(t, container.GetNextKnownStateProgression(), apicontainerstatus.ContainerPulled)
	container.SetKnownStatus(apicontainerstatus.ContainerPulled)
	// PULLED should transition to CREATED
	assert.Equal(t, container.GetNextKnownStateProgression(), apicontainerstatus.ContainerCreated)
	container.SetKnownStatus(apicontainerstatus.ContainerCreated)
	// CREATED should transition to RUNNING
	assert.Equal(t, container.GetNextKnownStateProgression(), apicontainerstatus.ContainerRunning)
	container.SetKnownStatus(apicontainerstatus.ContainerRunning)
	// RUNNING should transition to STOPPED
	assert.Equal(t, container.GetNextKnownStateProgression(), apicontainerstatus.ContainerStopped)

	resourcesProvisioned := apicontainerstatus.ContainerResourcesProvisioned
	container.SteadyStateStatusUnsafe = &resourcesProvisioned
	// Set steady state to RESOURCES_PROVISIONED
	// RUNNING should transition to RESOURCES_PROVISIONED based on steady state
	assert.Equal(t, container.GetNextKnownStateProgression(), apicontainerstatus.ContainerResourcesProvisioned)
	container.SetKnownStatus(apicontainerstatus.ContainerResourcesProvisioned)
	assert.Equal(t, container.GetNextKnownStateProgression(), apicontainerstatus.ContainerStopped)
}

func TestIsInternal(t *testing.T) {
	testCases := []struct {
		container *Container
		internal  bool
	}{
		{&Container{}, false},
		{&Container{Type: ContainerNormal}, false},
		{&Container{Type: ContainerCNIPause}, true},
		{&Container{Type: ContainerEmptyHostVolume}, true},
		{&Container{Type: ContainerNamespacePause}, true},
	}

	for _, tc := range testCases {
		t.Run(fmt.Sprintf("IsInternal shoukd return %t for %s", tc.internal, tc.container.String()),
			func(t *testing.T) {
				assert.Equal(t, tc.internal, tc.container.IsInternal())
			})
	}
}

// TestSetupExecutionRoleFlag tests whether or not the container appropriately
//sets the flag for using execution roles
func TestSetupExecutionRoleFlag(t *testing.T) {
	testCases := []struct {
		container *Container
		result    bool
		msg       string
	}{
		{&Container{}, false, "the container does not use ECR, so it should not require credentials"},
		{
			&Container{
				RegistryAuthentication: &RegistryAuthenticationData{Type: "non-ecr"},
			},
			false,
			"the container does not use ECR, so it should not require credentials",
		},
		{
			&Container{
				RegistryAuthentication: &RegistryAuthenticationData{Type: "ecr"},
			},
			false, "the container uses ECR, but it does not require execution role credentials",
		},
		{
			&Container{
				RegistryAuthentication: &RegistryAuthenticationData{
					Type: "ecr",
					ECRAuthData: &ECRAuthData{
						UseExecutionRole: true,
					},
				},
			},
			true,
			"the container uses ECR and require execution role credentials",
		},
	}

	for _, testCase := range testCases {
		t.Run(fmt.Sprintf("Container: %s", testCase.container.String()), func(t *testing.T) {
			assert.Equal(t, testCase.result, testCase.container.ShouldPullWithExecutionRole(), testCase.msg)
		})
	}
}

func TestSetHealthStatus(t *testing.T) {
	container := Container{}

	// set the container status to be healthy
	container.SetHealthStatus(HealthStatus{Status: apicontainerstatus.ContainerHealthy, Output: "test"})
	health := container.GetHealthStatus()
	assert.Equal(t, health.Status, apicontainerstatus.ContainerHealthy)
	assert.Equal(t, health.Output, "test")
	assert.NotEmpty(t, health.Since)

	// set the health status again shouldn't update the timestamp
	container.SetHealthStatus(HealthStatus{Status: apicontainerstatus.ContainerHealthy})
	health2 := container.GetHealthStatus()
	assert.Equal(t, health2.Status, apicontainerstatus.ContainerHealthy)
	assert.Equal(t, health2.Since, health.Since)

	// the sleep is to ensure the different of the two timestamp returned by time.Now()
	// is big enough to pass asser.NotEqual
	time.Sleep(10 * time.Millisecond)
	// change the container health status
	container.SetHealthStatus(HealthStatus{Status: apicontainerstatus.ContainerUnhealthy, ExitCode: 1})
	health3 := container.GetHealthStatus()
	assert.Equal(t, health3.Status, apicontainerstatus.ContainerUnhealthy)
	assert.Equal(t, health3.ExitCode, 1)
	assert.NotEqual(t, health3.Since, health2.Since)
}

func TestHealthStatusShouldBeReported(t *testing.T) {
	container := Container{}
	assert.False(t, container.HealthStatusShouldBeReported(), "Health status of container that does not have HealthCheckType set should not be reported")
	container.HealthCheckType = DockerHealthCheckType
	assert.True(t, container.HealthStatusShouldBeReported(), "Health status of container that has docker HealthCheckType set should be reported")
	container.HealthCheckType = "unknown"
	assert.False(t, container.HealthStatusShouldBeReported(), "Health status of container that has non-docker HealthCheckType set should not be reported")
}

func TestBuildContainerDependency(t *testing.T) {
	container := Container{TransitionDependenciesMap: make(map[apicontainerstatus.ContainerStatus]TransitionDependencySet)}
	depContName := "dep"
	container.BuildContainerDependency(depContName, apicontainerstatus.ContainerRunning, apicontainerstatus.ContainerRunning)
	assert.NotNil(t, container.TransitionDependenciesMap)
	contDep := container.TransitionDependenciesMap[apicontainerstatus.ContainerRunning].ContainerDependencies
	assert.Len(t, container.TransitionDependenciesMap, 1)
	assert.Len(t, contDep, 1)
	assert.Equal(t, contDep[0].ContainerName, depContName)
	assert.Equal(t, contDep[0].SatisfiedStatus, apicontainerstatus.ContainerRunning)
}

func TestBuildResourceDependency(t *testing.T) {
	container := Container{TransitionDependenciesMap: make(map[apicontainerstatus.ContainerStatus]TransitionDependencySet)}
	depResourceName := "cgroup"

	container.BuildResourceDependency(depResourceName, resourcestatus.ResourceStatus(1), apicontainerstatus.ContainerRunning)

	assert.NotNil(t, container.TransitionDependenciesMap)
	resourceDep := container.TransitionDependenciesMap[apicontainerstatus.ContainerRunning].ResourceDependencies
	assert.Len(t, container.TransitionDependenciesMap, 1)
	assert.Len(t, resourceDep, 1)
	assert.Equal(t, depResourceName, resourceDep[0].Name)
	assert.Equal(t, resourcestatus.ResourceStatus(1), resourceDep[0].GetRequiredStatus())
}

func TestShouldPullWithASMAuth(t *testing.T) {
	container := Container{
		Name:  "myName",
		Image: "image:tag",
		RegistryAuthentication: &RegistryAuthenticationData{
			Type: "asm",
			ASMAuthData: &ASMAuthData{
				CredentialsParameter: "secret-id",
				Region:               "region",
			},
		},
	}

	assert.True(t, container.ShouldPullWithASMAuth())
}

func TestInjectV3MetadataEndpoint(t *testing.T) {
	container := Container{
		V3EndpointID: "myV3EndpointID",
	}

	container.InjectV3MetadataEndpoint()

	assert.NotNil(t, container.Environment)
	assert.Equal(t, container.Environment[MetadataURIEnvironmentVariableName],
		fmt.Sprintf(MetadataURIFormat, "myV3EndpointID"))
}

func TestShouldCreateWithSSMSecret(t *testing.T) {
	cases := []struct {
		in  Container
		out bool
	}{
		{Container{
			Name:  "myName",
			Image: "image:tag",
			Secrets: []Secret{
				Secret{
					Provider:  "ssm",
					Name:      "secret",
					ValueFrom: "/test/secretName",
				}},
		}, true},
		{Container{
			Name:    "myName",
			Image:   "image:tag",
			Secrets: nil,
		}, false},
		{Container{
			Name:  "myName",
			Image: "image:tag",
			Secrets: []Secret{
				Secret{
					Provider:  "asm",
					Name:      "secret",
					ValueFrom: "/test/secretName",
				}},
		}, false},
	}

	for _, test := range cases {
		container := test.in
		assert.Equal(t, test.out, container.ShouldCreateWithSSMSecret())
	}
}

func TestMergeEnvironmentVariables(t *testing.T) {
	cases := []struct {
		Name                   string
		InContainerEnvironment map[string]string
		InEnvVarMap            map[string]string
		OutEnvVarMap           map[string]string
	}{
		{
			Name: "merge single item",
			InContainerEnvironment: map[string]string{
				"CONFIG1": "config1"},
			InEnvVarMap: map[string]string{
				"SECRET1": "secret1"},
			OutEnvVarMap: map[string]string{
				"CONFIG1": "config1",
				"SECRET1": "secret1",
			},
		},

		{
			Name:                   "merge single item to nil container env var map",
			InContainerEnvironment: nil,
			InEnvVarMap: map[string]string{
				"SECRET1": "secret1"},
			OutEnvVarMap: map[string]string{
				"SECRET1": "secret1",
			},
		},

		{
			Name: "merge zero items to existing container env var map",
			InContainerEnvironment: map[string]string{
				"CONFIG1": "config1"},
			InEnvVarMap: map[string]string{},
			OutEnvVarMap: map[string]string{
				"CONFIG1": "config1",
			},
		},

		{
			Name: "merge nil to existing container env var map",
			InContainerEnvironment: map[string]string{
				"CONFIG1": "config1"},
			InEnvVarMap: nil,
			OutEnvVarMap: map[string]string{
				"CONFIG1": "config1",
			},
		},

		{
			Name:                   "merge nil to nil container env var map",
			InContainerEnvironment: nil,
			InEnvVarMap:            nil,
			OutEnvVarMap:           map[string]string{},
		},
	}

	for _, c := range cases {
		t.Run(c.Name, func(t *testing.T) {
			container := Container{
				Environment: c.InContainerEnvironment,
			}

			container.MergeEnvironmentVariables(c.InEnvVarMap)
			mapEq := reflect.DeepEqual(c.OutEnvVarMap, container.Environment)
			assert.True(t, mapEq)
		})
	}
}

func TestShouldCreateWithASMSecret(t *testing.T) {
	cases := []struct {
		in  Container
		out bool
	}{
		{Container{
			Name:  "myName",
			Image: "image:tag",
			Secrets: []Secret{
				Secret{
					Provider:  "asm",
					Name:      "secret",
					ValueFrom: "/test/secretName",
				}},
		}, true},
		{Container{
			Name:    "myName",
			Image:   "image:tag",
			Secrets: nil,
		}, false},
		{Container{
			Name:  "myName",
			Image: "image:tag",
			Secrets: []Secret{
				Secret{
					Provider:  "ssm",
					Name:      "secret",
					ValueFrom: "/test/secretName",
				}},
		}, false},
	}

	for _, test := range cases {
		container := test.in
		assert.Equal(t, test.out, container.ShouldCreateWithASMSecret())
	}
}

func TestHasSecret(t *testing.T) {
	isEnvOrLogDriverSecret := func(s Secret) bool {
		return s.Type == SecretTypeEnv || s.Target == SecretTargetLogDriver
	}
	isSSMLogDriverSecret := func(s Secret) bool {
		return s.Provider == SecretProviderSSM && s.Target == SecretTargetLogDriver
	}

	testCases := []struct {
		name    string
		f       func(s Secret) bool
		secrets []Secret
		res     bool
	}{
		{
			name: "test env secret",
			f:    isEnvOrLogDriverSecret,
			secrets: []Secret{
				{
					Provider:  "asm",
					Name:      "secret",
					Type:      "ENVIRONMENT_VARIABLE",
					ValueFrom: "/test/secretName",
				}},
			res: true,
		},
		{
			name: "test no secret",
			f:    isEnvOrLogDriverSecret,
		},
		{
			name: "test mount point secret",
			f:    isEnvOrLogDriverSecret,
			secrets: []Secret{
				{
					Provider:  "asm",
					Name:      "secret",
					Type:      "MOUNT_POINT",
					ValueFrom: "/test/secretName",
				}},
			res: false,
		},
		{
			name: "test log driver secret",
			f:    isEnvOrLogDriverSecret,
			secrets: []Secret{
				{
					Provider:  "asm",
					Name:      "splunk-token",
					ValueFrom: "/test/secretName",
					Target:    "LOG_DRIVER",
				}},
			res: true,
		},
		{
			name: "test secret provider ssm",
			f:    isSSMLogDriverSecret,
			secrets: []Secret{
				{
					Name:     "secret",
					Provider: SecretProviderSSM,
					Target:   SecretTargetLogDriver,
				},
			},
			res: true,
		},
		{
			name: "test wrong secret provider",
			f:    isSSMLogDriverSecret,
			secrets: []Secret{
				{
					Name:     "secret",
					Provider: "dummy",
					Target:   SecretTargetLogDriver,
				},
			},
			res: false,
		},
	}

	for _, tc := range testCases {
		t.Run(tc.name, func(t *testing.T) {
			c := &Container{
				Name:    "c",
				Secrets: tc.secrets,
			}

			assert.Equal(t, tc.res, c.HasSecret(tc.f))
		})
	}
}

func TestPerContainerTimeouts(t *testing.T) {
	timeout := uint(10)
	expectedTimeout := time.Duration(timeout) * time.Second

	container := Container{
		StartTimeout: timeout,
		StopTimeout:  timeout,
	}

	assert.Equal(t, container.GetStartTimeout(), expectedTimeout)
	assert.Equal(t, container.GetStopTimeout(), expectedTimeout)
}

<<<<<<< HEAD
func TestSetRuntimeIDInContainer(t *testing.T) {
	container := Container{}
	container.SetRuntimeID("asdfghjkl1234")
	assert.Equal(t, "asdfghjkl1234", container.RuntimeID)
	assert.Equal(t, "asdfghjkl1234", container.GetRuntimeID())
=======
func TestDependsOnContainer(t *testing.T) {
	testCases := []struct {
		name          string
		container     *Container
		dependsOnName string
		dependsOn     bool
	}{
		{
			name: "test DependsOnContainer positive case",
			container: &Container{
				Name: "container1",
				DependsOnUnsafe: []DependsOn{
					{
						ContainerName: "container2",
						Condition:     "START",
					},
				},
			},
			dependsOnName: "container2",
			dependsOn:     true,
		},
		{
			name: "test DependsOnContainer negative case",
			container: &Container{
				Name: "container1",
				DependsOnUnsafe: []DependsOn{
					{
						ContainerName: "container2",
						Condition:     "START",
					},
				},
			},
			dependsOnName: "container0",
			dependsOn:     false,
		},
	}

	for _, tc := range testCases {
		t.Run(tc.name, func(t *testing.T) {
			assert.Equal(t, tc.dependsOn, tc.container.DependsOnContainer(tc.dependsOnName))
		})
	}
}

func TestAddContainerDependency(t *testing.T) {
	container := &Container{
		Name: "container1",
	}
	container.AddContainerDependency("container2", "START")

	assert.Contains(t, container.DependsOnUnsafe, DependsOn{
		ContainerName: "container2",
		Condition:     "START",
	})
}

func TestGetLogDriver(t *testing.T) {
	getContainer := func(hostConfig string) *Container {
		c := &Container{
			Name: "c",
		}
		c.DockerConfig.HostConfig = &hostConfig
		return c
	}

	testCases := []struct {
		name      string
		container *Container
		logDriver string
	}{
		{
			name:      "positive case",
			container: getContainer(`{"LogConfig":{"Type":"logdriver"}}`),
			logDriver: "logdriver",
		},
		{
			name:      "negative case",
			container: getContainer("invalid"),
			logDriver: "",
		},
	}

	for _, tc := range testCases {
		t.Run(tc.name, func(t *testing.T) {
			assert.Equal(t, tc.logDriver, tc.container.GetLogDriver())
		})
	}
>>>>>>> e00fe46e
}<|MERGE_RESOLUTION|>--- conflicted
+++ resolved
@@ -520,13 +520,13 @@
 	assert.Equal(t, container.GetStopTimeout(), expectedTimeout)
 }
 
-<<<<<<< HEAD
 func TestSetRuntimeIDInContainer(t *testing.T) {
 	container := Container{}
 	container.SetRuntimeID("asdfghjkl1234")
 	assert.Equal(t, "asdfghjkl1234", container.RuntimeID)
 	assert.Equal(t, "asdfghjkl1234", container.GetRuntimeID())
-=======
+}
+
 func TestDependsOnContainer(t *testing.T) {
 	testCases := []struct {
 		name          string
@@ -614,5 +614,4 @@
 			assert.Equal(t, tc.logDriver, tc.container.GetLogDriver())
 		})
 	}
->>>>>>> e00fe46e
 }