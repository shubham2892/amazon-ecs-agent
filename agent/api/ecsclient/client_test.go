--- conflicted
+++ resolved
@@ -460,7 +460,6 @@
 	assert.Equal(t, "registerArn", arn)
 }
 
-<<<<<<< HEAD
 func TestRegisterContainerInstanceGetVPCIDError(t *testing.T) {
 	mockCtrl := gomock.NewController(t)
 	defer mockCtrl.Finish()
@@ -512,7 +511,8 @@
 	_, err := client.registerContainerInstance(configuredCluster, "", capabilities)
 	assert.Error(t, err)
 	assert.False(t, cfg.TaskENIEnabled)
-=======
+}
+
 // TestRegisterContainerInstanceWithNegativeResource tests the registeration should fail with negative resource
 func TestRegisterContainerInstanceWithNegativeResource(t *testing.T) {
 	mockCtrl := gomock.NewController(t)
@@ -535,7 +535,6 @@
 
 	_, err := client.RegisterContainerInstance("", nil)
 	assert.Error(t, err, "Register resource with negative value should cause registration fail")
->>>>>>> 6fdad7e1
 }
 
 func TestValidateRegisteredAttributes(t *testing.T) {
